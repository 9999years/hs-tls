{-# LANGUAGE CPP #-}
module Main (main) where

import System.Process
import System.Environment
import System.Posix.Process (getProcessID)
import System.Exit
import System.Timeout
import System.Directory
import System.Random
import Text.Printf
import Control.Applicative
import Control.Monad
import Control.Concurrent.Async
import Control.Concurrent.MVar
import Control.Concurrent
import Control.Exception

import Data.ByteString (ByteString)
import qualified Data.ByteString as B
import System.IO

import qualified Data.ByteString.UTF8 as UTF8

data Version = SSL3 | TLS10 | TLS11 | TLS12
    deriving (Show,Eq,Ord)

data Option = Everything
            | LowerBound Version
            | UpperBound Version
            | RangeBound Version Version
    deriving (Show,Eq)

data CertValidation = NoCertValidation | CertValidation
    deriving (Eq)

-- 10 seconds
timeoutSeconds = 15 * 1000000

forkWait :: IO a -> IO (IO a)
forkWait a = do
  res <- newEmptyMVar
  _ <- mask $ \restore -> forkIO $ try (restore a) >>= putMVar res
  return (takeMVar res >>= either (\ex -> throwIO (ex :: SomeException)) return)

-- | Like 'System.Process.readProcessWithExitCode', but using 'ByteString'
readProcessWithExitCodeBinary
    :: FilePath                 -- ^ command to run
    -> [String]                 -- ^ any arguments
    -> ByteString               -- ^ standard input
    -> IO (ExitCode, ByteString, ByteString) -- ^ exitcode, stdout, stderr
readProcessWithExitCodeBinary cmd args input = mask $ \restore -> do
    (Just inh, Just outh, Just errh, pid) <-
        createProcess (proc cmd args){ std_in  = CreatePipe,
                                       std_out = CreatePipe,
                                       std_err = CreatePipe }
    flip onException
      (do hClose inh; hClose outh; hClose errh;
          terminateProcess pid; waitForProcess pid) $ restore $ do

      -- fork off a thread to start consuming stdout
      waitOut <- forkWait $ B.hGetContents outh

      -- fork off a thread to start consuming stderr
      waitErr <- forkWait $ B.hGetContents errh

      -- now write and flush any input
      unless (B.null input) $ do B.hPutStr inh input; hFlush inh
      hClose inh -- done with stdin

      -- wait on the output
      out <- waitOut
      err <- waitErr

      hClose outh
      hClose errh

      -- wait on the process
      ex <- waitForProcess pid

      return (ex, out, err)

removeSafe f = doesFileExist f >>= flip when (removeFile f)

untilFileExist iter readyFile
    | iter == 15000 = return ()
    | otherwise     = do
        threadDelay 1000
        b <- doesFileExist readyFile
        if b then return () else untilFileExist (iter+1) readyFile

userAgent = "--user-agent=haskell tls 1.2"
{-
  -v          --verbose                verbose output on stdout
  -d          --debug                  TLS debug output on stdout
              --io-debug               TLS IO debug output on stdout
  -s          --session                try to resume a session
  -O stdout   --output=stdout          output
  -t timeout  --timeout=timeout        timeout in milliseconds (2s by default)
              --no-validation          disable certificate validation
              --http1.1                use http1.1 instead of http1.0
              --ssl3                   use SSL 3.0
              --no-sni                 don't use server name indication
              --user-agent=user-agent  use a user agent
              --tls10                  use TLS 1.0
              --tls11                  use TLS 1.1
              --tls12                  use TLS 1.2 (default)
              --bogocipher=cipher-id   add a bogus cipher id for testing
  -x          --no-version-downgrade   do not allow version downgrade
              --uri=URI                optional URI requested by default /
  -h          --help                   request help
-}
simpleClient :: Int
             -> String
             -> Maybe String
             -> Version
             -> CertValidation
             -> Maybe (FilePath, FilePath)
             -> IO (ExitCode, ByteString, ByteString)
simpleClient clientPort clientHost uri ver certVal clientCert =
#ifdef USE_CABAL
    readProcessWithExitCodeBinary "./debug/dist/build/tls-simpleclient/tls-simpleclient"
        (["-v", "--debug", "-O", "/dev/null", clientHost, show clientPort, "--uri", maybe "/" id uri, verString, userAgent]
#else
    readProcessWithExitCodeBinary "stack"
        (["exec", "--", "tls-simpleclient", "-v", "--debug", "-O", "/dev/null", clientHost, show clientPort, "--uri", maybe "/" id uri, verString, userAgent]
#endif
         ++ if certVal == CertValidation then [] else ["--no-validation"]
         ++ maybe [] (\(f,v) -> ["--client-cert=" ++ f ++ ":" ++ v ]) clientCert
        ) B.empty
  where verString =
            case ver of
                SSL3  -> "--ssl3"
                TLS10 -> "--tls10"
                TLS11 -> "--tls11"
                TLS12 -> "--tls12"

opensslServer :: String -> Int -> String -> String -> Version -> Bool -> Bool -> IO (ExitCode, ByteString, ByteString)
opensslServer readyFile port cert key ver useClientCert useDhe =
    readProcessWithExitCodeBinary "./test-scripts/openssl-server"
        ([show port, cert, key, verString ]
         ++ (if useClientCert then ["client-cert"] else [])
         ++ (if useDhe then ["dhe"] else [])
         ++ ["ready-file",readyFile]
        ) B.empty
  where verString =
            case ver of
                SSL3  -> "ssl-3.0"
                TLS10 -> "tls-1.0"
                TLS11 -> "tls-1.1"
                TLS12 -> "tls-1.2"

data FailStatus = FailStatus
    { failName     :: String
    , failExitCode :: Int
    , failOut      :: String
    , failErr      :: String
    } deriving (Show,Eq)

data Result = Success String String | Skipped String | Failure FailStatus | Timeout String
    deriving (Show,Eq)

prettyResult (Success name out) =
    "SUCCESS " ++ name ++ "\n" ++ out
prettyResult (Skipped name) = "SKIPPED " ++ name ++ "\n"
prettyResult (Timeout name) = "TIMEOUT " ++ name ++ "\n"
prettyResult (Failure (FailStatus name ec out err)) =
    "FAILURE " ++ name ++ " exitcode=" ++ show ec ++ "\n" ++ out ++ "\n" ++ err

showResultStatus (Success _ _) = "SUCCESS"
showResultStatus (Skipped _) = "SKIPPED"
showResultStatus (Failure _) = "FAILURE"
showResultStatus (Timeout _) = "TIMEOUT"

wrapResult name f = do
    r <- timeout timeoutSeconds f
    case r of
        Just (ExitSuccess, out, err)   -> return $ Success name (UTF8.toString (out `B.append` err))
        Just (ExitFailure r, out, err) -> return $ Failure $ FailStatus name r (UTF8.toString out) (UTF8.toString err)
        Nothing                        -> return $ Timeout name

test :: String -> Option -> [IO Result]
test url opt = do
    map runOne [SSL3, TLS10, TLS11, TLS12]
  where
    runOne ver = if doesRun then reallyRunOne ver else return (Skipped (show ver))
      where
        doesRun = case opt of
            Everything       -> True
            UpperBound bound
                | ver > bound -> False
                | otherwise   -> True
            LowerBound bound
                | ver < bound -> False
                | otherwise   -> True
            RangeBound minB maxB
                | ver < minB || ver > maxB -> False
                | otherwise                -> True
    reallyRunOne ver = wrapResult (show ver) (simpleClient 443 url Nothing ver CertValidation Nothing)


putRow n s =
    putStrLn (pad 64 n ++ " " ++ s)

pad n s
    | length s >= n = s
    | otherwise     = s ++ replicate (n - length s) ' '

printIndented txt = mapM_ (putStrLn . ((++) "  ")) $ lines txt

runAgainstServices logFile pid l = do
    term <- newMVar ()
    let withTerm f = withMVar term $ \() -> f
    mapConcurrently (runGroup withTerm) l
  where
    runGroup :: (IO () -> IO ()) -> (String, Option) -> IO ()
    runGroup withTerm (url, opt) = do
        r <- mapConcurrently id $ test url opt
        let (success, skipped, errs) = toStats r
        withTerm $ do
            if null errs
                then do
                    putRow url "SUCCESS"
                else do
                    putRow url "FAILED"
                    mapM_ (\n -> putStr "  " >> putRow n "SUCCESS") success
                    mapM_ (\n -> putStr "  " >> putRow n "SKIPPED") skipped
                    mapM_ showErr errs
      where

        showErr (FailStatus name ec out err) = do
            putStr "  " >> putRow (name ++ " exitcode=" ++ show ec) "FAILED"
            appendFile logFile ("### " ++ url ++ "  name=" ++ name ++ "\n" ++ out ++ "\n" ++ err)

    toStats :: [Result] -> ([String], [String], [FailStatus])
    toStats = foldl accumulate ([], [], [])
      where accumulate (success, skipped, errs) (Success n _) = (n : success, skipped, errs)
            accumulate (success, skipped, errs) (Skipped n)   = (success, n : skipped, errs)
            accumulate (success, skipped, errs) (Failure r)   = (success, skipped, r:errs)
            accumulate (success, skipped, errs) (Timeout _)   = (success, skipped, errs)

-- no better name ..
t2 :: b -> [a] -> [(a, b)]
t2 b = map (\x -> (x, b))

data Cred = Cred
    { credGetType :: String
    , credGetCert :: String
    , credGetKey  :: String
    }

runLocal logFile pid = do
    putStrLn "running local test against OpenSSL"
    let combi = [ (ver, cert, dhe, serverCert)
                | ver  <- [SSL3, TLS10, TLS11, TLS12]
                , cert <- [Nothing, Just ("test-certs/client.crt", "test-certs/client.key") ]
                , dhe  <- [False,True]
                , serverCert <- [Cred "RSA" "test-certs/server.rsa.crt" "test-certs/server.rsa.key"
                                ,Cred "DSA" "test-certs/server.dsa.crt" "test-certs/server.dsa.key"]
                ]
    haveFailed <- filter (== False) <$> mapM runOne combi
    when (not $ null haveFailed) $ exitFailure
  where
    -- running between port 14000 and 16901
    pidToPort pid = 14000 + (fromIntegral pid `mod` 2901)

    runOne (ver,ccert,useDhe,serverCert)
      | not useDhe && credGetType serverCert == "DSA" = do
        putRow hdr "SKIPPED" >> return True
      | otherwise = do
        --putStrLn hdr
        opensslResult <- newEmptyMVar
        r <- randomIO
        let readyFile = "openssl-server-" ++ show pid ++ "-" ++ show (r :: Int) ++ ".ready"
        removeSafe readyFile

        _ <- forkIO $ do
            let useClientCert = maybe False (const True) ccert
            r <- wrapResult "openssl" (opensslServer readyFile (pidToPort pid) (credGetCert serverCert) (credGetKey serverCert) ver useClientCert useDhe)
            putMVar opensslResult r
            case r of
                Success _ _ -> return ()
                _           -> putStrLn ("openssl finished: " ++ showResultStatus r)
        untilFileExist 0 readyFile

        r  <- wrapResult "simpleclient" (simpleClient (pidToPort pid) "localhost" Nothing ver NoCertValidation ccert)
        r2 <- readMVar opensslResult

        removeSafe readyFile
        case r of
            Success _ _ -> putRow hdr "SUCCESS" >> return True
            _           -> putRow hdr "FAILED" >> appendFile logFile (hdr ++ "\n\n" ++ prettyResult r ++ "\n\n" ++ prettyResult r2 ++ "\n\n\n") >> return False
      where
        hdr = "version=" ++ show ver ++ " client-cert=" ++ maybe "NO" (const "YES") ccert ++ " DHE=" ++ show useDhe ++ " server-cert=" ++ credGetType serverCert

main = do
    args <- getArgs
    pid <- getProcessID
    let (logFile, doLocal) = case args of
                    []    -> ("TestClient." ++ show (fromIntegral pid) ++ ".log", False)
                    ["with-local"] -> ("TestClient." ++ show (fromIntegral pid) ++ ".log", True)
                    ("with-local":x:_) -> (x, True)
                    (x:_) -> (x, False)

    putStrLn $ ("log file : " ++ logFile)

    when doLocal $ runLocal logFile pid
    runAgainstServices logFile pid $
        -- Everything supported
        --t2 Everything [] ++
        -- SSL3 not supported
        t2 (LowerBound TLS10)
            [ "www.google.com"
            , "www.facebook.com"
            , "mail.office365.com"
            , "www.udacity.com"
            , "www.coursera.org"
            ] ++
        t2 (LowerBound TLS12)
            [ "developer.apple.com"
<<<<<<< HEAD
            , "www.github.com"
=======
            , "login.live.com"
>>>>>>> 1fd9c71e
            ]<|MERGE_RESOLUTION|>--- conflicted
+++ resolved
@@ -318,9 +318,6 @@
             ] ++
         t2 (LowerBound TLS12)
             [ "developer.apple.com"
-<<<<<<< HEAD
             , "www.github.com"
-=======
             , "login.live.com"
->>>>>>> 1fd9c71e
             ]